--- conflicted
+++ resolved
@@ -3,11 +3,5 @@
   fedora: pcre-devel
   debian: libpcre3-dev
   osxbrew:
-<<<<<<< HEAD
-    lion:
-      homebrew:
-        packages: [ pcre++]
-=======
     homebrew:
       packages: [ pcre++]
->>>>>>> 45c88c2a
